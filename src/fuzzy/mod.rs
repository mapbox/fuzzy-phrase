--- conflicted
+++ resolved
@@ -1,10 +1,6 @@
 use std::collections::HashSet;
-<<<<<<< HEAD
 pub mod map;
-=======
-mod map;
 mod util;
->>>>>>> c7aff21b
 pub use self::map::FuzzyMap;
 pub use self::map::FuzzyMapBuilder;
 
