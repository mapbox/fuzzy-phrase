--- conflicted
+++ resolved
@@ -3,12 +3,9 @@
 use std::error::Error;
 use std::io::{Error as IoError, ErrorKind as IoErrorKind, BufReader, BufWriter};
 use std::fs;
-<<<<<<< HEAD
 use std::iter;
 use std::cmp::{min, Ord};
 use std::fmt::Debug;
-=======
->>>>>>> 6014d373
 
 use serde_json;
 use fst::Streamer;
