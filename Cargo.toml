[package]
name = "fuzzy-phrase"
version = "0.1.0"
authors = ["Andrew Pendleton <andrew@mapbox.com>"]

[dependencies]
fst = "0.3.0"
<<<<<<< HEAD
itertools = "0.7.8"

[dev-dependencies]
reqwest = "0.8.5"
criterion = "0.2"

[[bench]]
name = "benchmarks"
harness = false
=======
byteorder = "1.2.2"

[dependencies.memmap]
version = "0.6.0"
optional = true

[dev-dependencies]
reqwest = "0.8.5"

[features]
default = ["mmap"]
mmap = ["memmap"]
>>>>>>> 5d7de773
<|MERGE_RESOLUTION|>--- conflicted
+++ resolved
@@ -5,18 +5,8 @@
 
 [dependencies]
 fst = "0.3.0"
-<<<<<<< HEAD
+byteorder = "1.2.2"
 itertools = "0.7.8"
-
-[dev-dependencies]
-reqwest = "0.8.5"
-criterion = "0.2"
-
-[[bench]]
-name = "benchmarks"
-harness = false
-=======
-byteorder = "1.2.2"
 
 [dependencies.memmap]
 version = "0.6.0"
@@ -24,8 +14,12 @@
 
 [dev-dependencies]
 reqwest = "0.8.5"
+criterion = "0.2"
 
 [features]
 default = ["mmap"]
 mmap = ["memmap"]
->>>>>>> 5d7de773
+
+[[bench]]
+name = "benchmarks"
+harness = false